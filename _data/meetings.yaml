- term: Spring 2016
  meetings: 
    - date: Feb 3
      paper: Test Paper
      link: testlink
      presenter: Sasha
    - date: Feb 10
      paper: Test Paper
      link: testlink
      presenter: Sasha
    - date: Feb 17
      paper: Test Paper
      link: testlink
      presenter: Sasha
    - date: Mar 2
      paper: Test Paper
      link: testlink
      presenter: Sasha
    - date: Mar 9
      paper: Test Paper
      link: testlink
      presenter: Sasha

    - date: Mar 23
      paper: Test Paper
      link: testlink
      presenter: Sasha
    - date: Mar 30
      paper: Test Paper
      link: testlink
      presenter: Sasha
    - date: Apr 6
      paper: Test Paper
      link: testlink
      presenter: Sasha
    - date: Apr 13
      paper: Test Paper
      link: testlink
      presenter: Sasha
    - date: Apr 20
      paper: Test Paper
      link: testlink
      presenter: Sasha
    - date: Apr 27
      paper: Test Paper
      link: testlink
      presenter: Sasha

<<<<<<< HEAD
      
=======
- term: Fall 2015
>>>>>>> 3351948f
<|MERGE_RESOLUTION|>--- conflicted
+++ resolved
@@ -45,9 +45,3 @@
       paper: Test Paper
       link: testlink
       presenter: Sasha
-
-<<<<<<< HEAD
-      
-=======
-- term: Fall 2015
->>>>>>> 3351948f
