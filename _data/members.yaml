--- conflicted
+++ resolved
@@ -33,7 +33,6 @@
       url: "http://github.com/allenschmaltz"
       title: PhD Student
 
-<<<<<<< HEAD
     - name : Sam Wiseman
       email : swiseman@seas.harvard.edu
       title : PhD Student
@@ -53,24 +52,6 @@
       url: https://github.com/W4ngatang
       githubid: 5520155
       title: Undergrad Researcher
-=======
-- name : Allen Schmaltz
-  email : blank
-  title: PhD Student
-
-- name : Sam Wiseman
-  email : swiseman@seas.harvard.edu
-  title : PhD Student
-
-- name : Jeffrey Ling
-  email: blank
-  title: Undergraduate
-
-- name : Alex Wang
-  email: blank
-  title: Undergraduate
-
-- name : Keyon Vafa
-  email: blank
-  title: Undergraduate
->>>>>>> 3351948f
+    - name : Keyon Vafa
+      email: blank
+      title: Undergraduate
